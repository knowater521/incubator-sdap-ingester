--- conflicted
+++ resolved
@@ -23,10 +23,7 @@
     def test_replace_service_path_with_mount_point(self):
         result = nfs_mount_parse.replace_service_path_with_mount_point("/export/data/file1", self.mount_points )
         self.assertEqual(result, "/home/data/file1")
-<<<<<<< HEAD
-=======
 
->>>>>>> 621a25aa
 
 if __name__ == '__main__':
     unittest.main()